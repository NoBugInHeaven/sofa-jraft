--- conflicted
+++ resolved
@@ -4,11 +4,7 @@
     <parent>
         <artifactId>jraft-rheakv</artifactId>
         <groupId>com.alipay.sofa</groupId>
-<<<<<<< HEAD
-        <version>1.2.4</version>
-=======
         <version>1.2.5</version>
->>>>>>> 09fb200d
     </parent>
 
     <artifactId>jraft-rheakv-pd</artifactId>
